/*
 *  Copyright 2015 Particle ( https://particle.io )
 *
 *  Licensed under the Apache License, Version 2.0 (the "License");
 *  you may not use this file except in compliance with the License.
 *  You may obtain a copy of the License at
 *
 *      http://www.apache.org/licenses/LICENSE-2.0
 *
 *  Unless required by applicable law or agreed to in writing, software
 *  distributed under the License is distributed on an "AS IS" BASIS,
 *  WITHOUT WARRANTIES OR CONDITIONS OF ANY KIND, either express or implied.
 *  See the License for the specific language governing permissions and
 *  limitations under the License.
 */

/**
 * Created by middleca on 6/11/15.
 */

var fs = require('fs');
var when = require('when');
var pipeline = require('when/pipeline');
var crc32 = require('buffer-crc32');
var utilities = require('./utilities.js');
var buffers = require('h5.buffers');

//var BufferStream = require('./BufferStream.js');

//Buffer is global


/**
 * Understands how to parse out the header and footer metadata sections
 * of the newer hal firmware for the
 * core/photon/electron / etc
 * @constructor
 */
var HalModuleParser = function() {

};
HalModuleParser.prototype = {

	/*
	 * given a file / callback, goes and reads out all the info!
	 *
	 * meant to be multiply-re-entrant / thread safe
	 *
	 * @param filename
	 * @param callback
	 * @returns {*}
	 */
	parseFile: function(filename, callback) {
		var fileInfo = {
			filename: filename
		};

		var that = this;
		var allDone = pipeline([
			function() {
				return that._loadFile(filename);
			},
			function(fileBuffer) {
				fileInfo.fileBuffer = fileBuffer;

				return that.parseBuffer(fileInfo);
			}
		]);

		if (callback) {
			when(allDone).then(
				function(info) {
					callback(info, null);
				},
				function(err) {
					callback(null, err);
				});
		}

		return allDone;
	},


	/*
	 * broken out if you're working with a buffer instead, expects a
	 * 'fileInfo' object with the
	 * 'fileBuffer' property set to your buffer.
	 * @param Object fileInfo
	 * @param Function callback
	 * @returns Promise
	 */
	parseBuffer: function(fileInfo, callback) {
		if (!Buffer.isBuffer(fileInfo.fileBuffer)) {
			return when.reject('fileBuffer was invalid');
		}

		var that = this;
		var allDone = pipeline([
			function() {
				return that._validateCRC(fileInfo.fileBuffer);
			},
			function(crcInfo) {
				fileInfo.crc = crcInfo;

				return that._readPrefix(fileInfo.fileBuffer);
			},

			function(prefixInfo) {
				fileInfo.prefixInfo = prefixInfo;

				return that._readSuffix(fileInfo.fileBuffer);
			},
			function(suffixInfo) {
				fileInfo.suffixInfo = suffixInfo;

				return when.resolve();
			},

			function() {
				return fileInfo;
			}
		]);

		if (callback) {
			when(allDone).then(
				function(info) {
					callback(info, null);
				},
				function(err) {
					callback(null, err);
				});
		}

		return allDone;
	},

	/*
	 * goes and reads out the file if it exists and returns
	 * a promise with the fileBuffer
	 * @param String filename
	 * @returns Promise
	 * @private
	 */
	_loadFile: function(filename) {
		if (!fs.existsSync(filename)) {
			return when.reject(filename + ' doesn\'t exist');
		}

		var fileBuffer = fs.readFileSync(filename);
		if (!fileBuffer || (fileBuffer.length === 0)) {
			return when.reject(filename + ' was empty!');
		}

		return when.resolve(fileBuffer);
	},

	/*
	 * calculates the CRC of the buffer, and compares it to the
	 * stored CRC region of the file
	 * @param Object fileBuffer
	 * @returns Boolean
	 * @private
	 */
	_validateCRC: function(fileBuffer) {
		if (!fileBuffer || (fileBuffer.length === 0)) {
			//console.log('validateCRC: buffer was empty!');
			return false;
		}

		var dataRegion = fileBuffer.slice(0, fileBuffer.length - 4);
		var storedCrcValue = fileBuffer.slice(fileBuffer.length - 4, fileBuffer.length);

		var crcResult = crc32(dataRegion);
		var matching = utilities.bufferCompare(storedCrcValue, crcResult);
		//var matching = Buffer.compare(storedCrcValue, crcResult);

		var result = {
			//ok: (matching === 0),
			ok: matching,
			storedCrc: storedCrcValue.toString('hex'),
			actualCrc: crcResult.toString('hex')
		};

		//console.log('calculated crc was ' + result.actualCrc);

		return when.resolve(result);
	},

	/*
	 * tries to determine where we should be looking in the file.
	 *
	 * This changes based on whether or not we're in the bootloader,
	 * and we attempt to validate the result based on the assumption
	 * that firmware addresses tend to start with hex '80' since
	 * they're stored after
	 * 0x0800xxxx, etc.
	 *
	 * @param fileBuffer
	 * @returns {number}
	 * @private
	 */
	_divineModulePrefixOffset: function(fileBuffer) {
		// try no offset
		var r = new buffers.BufferReader(fileBuffer);
		var userModuleStartAddy = r.shiftUInt32(true).toString(16);

		// start over
		r = new buffers.BufferReader(fileBuffer);
		// skip 0x184 for system modules to skip the vector table
		r.skip(388);

		var sysModuleStartAddy = r.shiftUInt32(true).toString(16);

		r = new buffers.BufferReader(fileBuffer);
		// skip 0x10C for Core firmware
		r.skip(0x10C);

		var coreModuleStartAddy = r.shiftUInt32(true).toString(16);

		//just system modules have the offset at the beginning.
		// system module addresses always tend to start at 0x2xxxxxxx
		// while user modules tend to start around 0x8xxxxxxx

<<<<<<< HEAD
		// but any valid address right now should start with 80... something, since they're small / in the realm
		// of the bootloader....  we'll need some extra sanity checks somehow later if hardware changes dramatically.
		var mightBeUser = (userModuleStartAddy.indexOf("80") == 0);
		var mightBeSystem = (sysModuleStartAddy.indexOf("80") == 0);
		var isCore = ((userModuleStartAddy.indexOf("20") == 0) && (coreModuleStartAddy == "8005000"));
		if (isCore) {
			return 0x10C;
		}
		else if (!mightBeUser && mightBeSystem) {
=======
		// but any valid address right now should start with 80...
		// something, since they're small / in the realm of the
		// bootloader....  we'll need some extra sanity checks
		// somehow later if hardware changes dramatically.
		var mightBeUser = (userModuleStartAddy.indexOf('80') === 0);
		var mightBeSystem = (sysModuleStartAddy.indexOf('80') === 0);

		if (!mightBeUser && mightBeSystem) {
>>>>>>> a6e16a26
			return 388;
		} else if (mightBeUser && !mightBeSystem) {
			return 0;
		} else {
			return 0;
		}
	},

	/*
	 * parses out the prefix area of the binary, after attempting
	 * to determine the correct offset. Returns:
	 * {
	 *	moduleStartAddy: string,
	 *	moduleEndAddy: string,
	 *	moduleVersion: number,
	 *	platformID: number,
	 *	moduleFunction: number,
	 *	moduleIndex: number,
	 *	depModuleFunction: number,
	 *	depModuleIndex: number,
	 *	depModuleVersion: number
	 * }
	 * @param fileBuffer
	 * @returns {{moduleStartAddy: string, moduleEndAddy: string, moduleVersion: number, platformID: number, moduleFunction: number, moduleIndex: number, depModuleFunction: number, depModuleIndex: number, depModuleVersion: number}}
	 * @private
	 */
	_readPrefix: function(fileBuffer) {
		var isLittleEndian = true;
		var prefixOffset = this._divineModulePrefixOffset(fileBuffer);
		var r = new buffers.BufferReader(fileBuffer);

		// skip to system module offset, or stay at user module no offset
		r.skip(prefixOffset);

		//offset 0, 4-bytes: module start address
		var moduleStartAddy = r.shiftUInt32(isLittleEndian).toString(16);

		//offset 4, 4-bytes: module end address
		var moduleEndAddy = r.shiftUInt32(isLittleEndian).toString(16);

		r.skip(2);

		// offset 10, 2-bytes: module version (this is not the same as
		// product version, it relates to the module export functions)
		var moduleVersion = r.shiftUInt16(isLittleEndian);

		// offset 12, 2-bytes: Platform ID (6 for Photon)
		var platformID = r.shiftUInt16(isLittleEndian);

		// offset 14, 1-byte: module function (5 for user firmware)
		var moduleFunction = r.shiftUInt8();

		// offset 15, 1-byte: module index (1 for user firmware)
		var moduleIndex = r.shiftUInt8();

		// offset 16, 1-byte: dependency module function (usually system, 4)
		var depModuleFunction = r.shiftUInt8(isLittleEndian);

		// offset 17, 1-byte: dependency module index (usually 2, so
		// dependency is system-part2)
		var depModuleIndex = r.shiftUInt8(isLittleEndian);

		// offset 18, 1-byte: minimum version of system dependency
		var depModuleVersion = r.shiftUInt8(isLittleEndian);

		return {
			moduleStartAddy: moduleStartAddy,
			moduleEndAddy: moduleEndAddy,
			moduleVersion: moduleVersion,
			platformID: platformID,
			moduleFunction: moduleFunction,
			moduleIndex: moduleIndex,
			depModuleFunction: depModuleFunction,
			depModuleIndex: depModuleIndex,
			depModuleVersion: depModuleVersion
		};
	},

	/*
	 * parses out the suffix area of the binary, only reads back
	 * into the file as far
	 * as is provided by the 'suffixSize' value. Returns:
	 * {
	 *	productId: (*|Number),
	 *	productVersion: (*|Number),
	 *	fwUniqueId: (*|String),
	 *	reserved: (*|Number),
	 *	suffixSize: (*|Number),
	 *	crcBlock: (*|String)
	 * }
	 *
	 * @param fileBuffer
	 * @returns Object
	 * @private
	 */
	_readSuffix: function(fileBuffer) {
		// last 4 bytes of the file are the crc
		// 2 bytes before that is suffix payload size

		//lets read the suffix backwards.

		var idx = fileBuffer.length - 4;
		var crcBlock = fileBuffer.slice(idx, idx + 4).toString('hex');

		idx -= 2;
		var suffixSize = fileBuffer.readUInt16LE(idx);

		idx -= 32;
		var fwUniqueId = fileBuffer.slice(idx, idx + 32).toString('hex');

		idx -= 2;
		var reserved = fileBuffer.readUInt16LE(idx);

		idx -= 2;
		var productVersion = fileBuffer.readUInt16LE(idx);

		idx -= 2;
		var productId = fileBuffer.readUInt16LE(idx);


		if (reserved === 0) {
			//cool!
		}

		if (suffixSize < 40) {
			productId = -1;
			productVersion = -1;
		}

		return {
			productId: productId,
			productVersion: productVersion,
			fwUniqueId: fwUniqueId,
			reserved: reserved,
			suffixSize: suffixSize,
			crcBlock: crcBlock
		};
	},


	_: null
};
module.exports = HalModuleParser;<|MERGE_RESOLUTION|>--- conflicted
+++ resolved
@@ -221,7 +221,6 @@
 		// system module addresses always tend to start at 0x2xxxxxxx
 		// while user modules tend to start around 0x8xxxxxxx
 
-<<<<<<< HEAD
 		// but any valid address right now should start with 80... something, since they're small / in the realm
 		// of the bootloader....  we'll need some extra sanity checks somehow later if hardware changes dramatically.
 		var mightBeUser = (userModuleStartAddy.indexOf("80") == 0);
@@ -231,16 +230,6 @@
 			return 0x10C;
 		}
 		else if (!mightBeUser && mightBeSystem) {
-=======
-		// but any valid address right now should start with 80...
-		// something, since they're small / in the realm of the
-		// bootloader....  we'll need some extra sanity checks
-		// somehow later if hardware changes dramatically.
-		var mightBeUser = (userModuleStartAddy.indexOf('80') === 0);
-		var mightBeSystem = (sysModuleStartAddy.indexOf('80') === 0);
-
-		if (!mightBeUser && mightBeSystem) {
->>>>>>> a6e16a26
 			return 388;
 		} else if (mightBeUser && !mightBeSystem) {
 			return 0;
